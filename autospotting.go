--- conflicted
+++ resolved
@@ -63,102 +63,4 @@
 // Handler implements the AWS Lambda handler interface
 func Handler(ctx context.Context, rawEvent json.RawMessage) {
 	eventHandler(&rawEvent)
-<<<<<<< HEAD
-=======
-}
-
-func parseCommandLineFlags() {
-	flag.StringVar(&conf.AllowedInstanceTypes, "allowed_instance_types", "",
-		"\n\tIf specified, the spot instances will be searched only among these types.\n\tIf missing, any instance type is allowed.\n"+
-			"\tAccepts a list of comma or whitespace separated instance types (supports globs).\n"+
-			"\tExample: ./AutoSpotting -allowed_instance_types 'c5.*,c4.xlarge'\n")
-
-	flag.StringVar(&conf.BiddingPolicy, "bidding_policy", autospotting.DefaultBiddingPolicy,
-		"\n\tPolicy choice for spot bid. If set to 'normal', we bid at the on-demand price(times the multiplier).\n"+
-			"\tIf set to 'aggressive', we bid at a percentage value above the spot price \n"+
-			"\tconfigurable using the spot_price_buffer_percentage.\n")
-
-	flag.StringVar(&conf.DisallowedInstanceTypes, "disallowed_instance_types", "",
-		"\n\tIf specified, the spot instances will _never_ be of these types.\n"+
-			"\tAccepts a list of comma or whitespace separated instance types (supports globs).\n"+
-			"\tExample: ./AutoSpotting -disallowed_instance_types 't2.*,c4.xlarge'\n")
-
-	flag.StringVar(&conf.InstanceTerminationMethod, "instance_termination_method", autospotting.DefaultInstanceTerminationMethod,
-		"\n\tInstance termination method.  Must be one of '"+autospotting.DefaultInstanceTerminationMethod+"' (default),\n"+
-			"\t or 'detach' (compatibility mode, not recommended)\n")
-
-	flag.StringVar(&conf.TerminationNotificationAction, "termination_notification_action", autospotting.DefaultTerminationNotificationAction,
-		"\n\tTermination Notification Action.\n"+
-			"\tValid choices:\n"+
-			"\t'"+autospotting.DefaultTerminationNotificationAction+
-			"' (terminate if lifecyclehook else detach) | 'terminate' (lifecyclehook triggered)"+
-			" | 'detach' (lifecyclehook not triggered)\n")
-
-	flag.Int64Var(&conf.MinOnDemandNumber, "min_on_demand_number", autospotting.DefaultMinOnDemandValue,
-		"\n\tNumber of on-demand nodes to be kept running in each of the groups.\n\t"+
-			"Can be overridden on a per-group basis using the tag "+autospotting.OnDemandNumberLong+".\n")
-
-	flag.Float64Var(&conf.MinOnDemandPercentage, "min_on_demand_percentage", 0.0,
-		"\n\tPercentage of the total number of instances in each group to be kept on-demand\n\t"+
-			"Can be overridden on a per-group basis using the tag "+autospotting.OnDemandPercentageTag+
-			"\n\tIt is ignored if min_on_demand_number is also set.\n")
-
-	flag.Float64Var(&conf.OnDemandPriceMultiplier, "on_demand_price_multiplier", autospotting.DefaultOnDemandPriceMultiplier,
-		"\n\tMultiplier for the on-demand price. Numbers less than 1.0 are useful for volume discounts.\n"+
-			"The tag "+autospotting.OnDemandPriceMultiplierTag+" can be used to override this on a group level.\n"+
-			"\tExample: ./AutoSpotting -on_demand_price_multiplier 0.6 will have the on-demand price "+
-			"considered at 60% of the actual value.\n")
-
-	flag.StringVar(&conf.Regions, "regions", "",
-		"\n\tRegions where it should be activated (separated by comma or whitespace, also supports globs).\n"+
-			"\tBy default it runs on all regions.\n"+
-			"\tExample: ./AutoSpotting -regions 'eu-*,us-east-1'\n")
-
-	flag.Float64Var(&conf.SpotPriceBufferPercentage, "spot_price_buffer_percentage", autospotting.DefaultSpotPriceBufferPercentage,
-		"\n\tBid a given percentage above the current spot price.\n\tProtects the group from running spot"+
-			"instances that got significantly more expensive than when they were initially launched\n"+
-			"\tThe tag "+autospotting.SpotPriceBufferPercentageTag+" can be used to override this on a group level.\n"+
-			"\tIf the bid exceeds the on-demand price, we place a bid at on-demand price itself.\n")
-
-	flag.StringVar(&conf.SpotProductDescription, "spot_product_description", autospotting.DefaultSpotProductDescription,
-		"\n\tThe Spot Product to use when looking up spot price history in the market.\n"+
-			"\tValid choices: Linux/UNIX | SUSE Linux | Windows | Linux/UNIX (Amazon VPC) | \n"+
-			"\tSUSE Linux (Amazon VPC) | Windows (Amazon VPC)\n\tDefault value: "+autospotting.DefaultSpotProductDescription+"\n")
-
-	flag.StringVar(&conf.TagFilteringMode, "tag_filtering_mode", "opt-in", "\n\tControls the behavior of the tag_filters option.\n"+
-		"\tValid choices: opt-in | opt-out\n\tDefault value: 'opt-in'\n\tExample: ./AutoSpotting --tag_filtering_mode opt-out\n")
-
-	flag.StringVar(&conf.FilterByTags, "tag_filters", "", "\n\tSet of tags to filter the ASGs on.\n"+
-		"\tDefault if no value is set will be the equivalent of -tag_filters 'spot-enabled=true'\n"+
-		"\tIn case the tag_filtering_mode is set to opt-out, it defaults to 'spot-enabled=false'\n"+
-		"\tExample: ./AutoSpotting --tag_filters 'spot-enabled=true,Environment=dev,Team=vision'\n")
-
-	flag.StringVar(&conf.CronSchedule, "cron_schedule", "* *", "\n\tCron-like schedule in which to"+
-		"\tperform(or not) spot replacement actions. Format: hour day-of-week\n"+
-		"\tExample: ./AutoSpotting --cron_schedule '9-18 1-5' # workdays during the office hours \n")
-
-	flag.StringVar(&conf.CronScheduleState, "cron_schedule_state", "on", "\n\tControls whether to take actions "+
-		"inside or outside the schedule defined by cron_schedule. Allowed values: on|off\n"+
-		"\tExample: ./AutoSpotting --cron_schedule_state='off' --cron_schedule '9-18 1-5'  # would only take action outside the defined schedule\n")
-
-	flag.StringVar(&conf.LicenseType, "license", "evaluation", "\n\tControls the terms under which you use AutoSpotting"+
-		"Allowed values: evaluation|I_am_supporting_it_on_Patreon|I_contributed_to_development_within_the_last_year|I_built_it_from_source_code\n"+
-		"\tExample: ./AutoSpotting --license evaluation\n")
-
-	flag.StringVar(&eventFile, "event_file", "", "\n\tJSON file containing event data, "+
-		"used for locally simulating execution from Lambda. AutoSpotting now expects to be "+
-		"triggered by events and won't do anything if no event is passed either as result of "+
-		"AWS instance state notifications or simulated manually using this flag.\n")
-
-	v := flag.Bool("version", false, "Print version number and exit.\n")
-	flag.Parse()
-	printVersion(v)
-}
-
-func printVersion(v *bool) {
-	if *v {
-		fmt.Println("AutoSpotting build:", Version)
-		os.Exit(0)
-	}
->>>>>>> 565b6448
 }