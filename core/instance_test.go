--- conflicted
+++ resolved
@@ -2177,11 +2177,7 @@
 							Value: aws.String("mygroup"),
 						},
 						{
-<<<<<<< HEAD
-							Key: aws.String("launched-for-replacing-instance"),
-=======
 							Key:   aws.String("launched-for-replacing-instance"),
->>>>>>> 5677c614
 						},
 					},
 				},
